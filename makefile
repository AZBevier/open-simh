--- conflicted
+++ resolved
@@ -1,674 +1,657 @@
-#
-# This GMU make makefile has been tested on:
-#   Linux (x86 & Sparc)
-#   OS X
-#   Solaris (x86 & Sparc)
-#   OpenBSD
-#   NetBSD
-#   FreeBSD
-#   Windows (MinGW & cygwin)
-#   Linux x86 targeting Android (using agcc script)
-#
-# Android targeted builds should invoke GNU make with GCC=agcc on
-# the command line.
-#
-# In general, the logic below will detect and build with the available 
-# features which the host build environment provides. 
-# 
-# Dynamic loading of libpcap is the default behavior if pcap.h is
-# available at build time.  Direct calls to libpcap can be enabled
-# if GNU make is invoked with USE_NETWORK on the command line.
-#
-# Internal ROM support can be disabled if GNU make is invoked with
-# DONT_USE_ROMS=1 on the command line.
-#
-# CC Command (and platform available options).  (Poor man's autoconf)
-#
-ifeq ($(WIN32),)  #*nix Environments (&& cygwin)
-  ifeq ($(GCC),)
-    GCC = gcc
-  endif
-  ifeq (SunOS,$(shell uname))
-    TEST = /bin/test
-  else
-    TEST = test
-  endif
-  ifeq (agcc,$(findstring agcc,$(GCC))) # Android target build?
-    OS_CCDEFS = -D_GNU_SOURCE -DSIM_ASYNCH_IO
-    OS_LDFLAGS = -lm 
-  else # Non-Android Builds
-    INCPATH=/usr/include
-    LIBPATH=/usr/lib
-    OS_CCDEFS = -D_GNU_SOURCE
-    ifeq (Darwin,$(shell uname))
-      LIBEXT = dylib
-    else
-      ifeq (Linux,$(shell uname))
-        LIBEXT = so
-        ifeq (usrlib64,$(shell if $(TEST) -d /usr/lib64; then echo usrlib64; fi))
-    	  LIBPATH += /usr/lib64
-        endif
-        ifeq (lib32,$(shell if $(TEST) -d /usr/lib32; then echo lib32; fi))
-    	  LIBPATH += /usr/lib32
-        endif
-      else
-        ifeq (SunOS,$(shell uname))
-          LIBEXT = so
-          OS_LDFLAGS += -lsocket -lnsl
-          ifeq (incsfw,$(shell if $(TEST) -d /opt/sfw/include; then echo incsfw; fi))
-            INCPATH += /opt/sfw/include
-            OS_CCDEFS += -I/opt/sfw/include
-          endif
-          ifeq (libsfw,$(shell if $(TEST) -d /opt/sfw/lib; then echo libsfw; fi))
-            LIBPATH += /opt/sfw/lib
-            OS_LDFLAGS += -L/opt/sfw/lib -R/opt/sfw/lib
-          endif
-        else
-          ifeq (usrpkglib,$(shell if $(TEST) -d /usr/pkg/lib; then echo usrpkglib; fi))
-            LIBPATH += /usr/pkg/lib
-            OS_LDFLAGS += -L/usr/pkg/lib -R/usr/pkg/lib
-          endif
-          ifneq (,$(findstring NetBSD,$(shell uname))$(findstring FreeBSD,$(shell uname)))
-            LIBEXT = so
-          else
-            LIBEXT = a
-          endif
-        endif
-      endif
-    endif
-  endif
-<<<<<<< HEAD
-  OS_CCDEFS = -D_GNU_SOURCE
-  ifeq (libm,$(shell if $(TEST) -e /usr/lib/libm.$(LIBEXT) -o -e /usr/lib64/libm.$(LIBEXT); then echo libm; fi))
-    OS_LDFLAGS += -lm
-  endif
-  ifeq (SunOS,$(shell uname))
-    OS_CCDEFS += -I/opt/sfw/include
-    OS_LDFLAGS += -lsocket -lnsl -L/opt/sfw/lib -R/opt/sfw/lib
-    endif
-=======
->>>>>>> db7e04e0
-  ifeq (cygwin,$(findstring cygwin,$(OSTYPE)))
-    OS_CCDEFS += -O2 
-  endif
-  find_lib = $(strip $(firstword $(foreach dir,$(strip $(LIBPATH)),$(wildcard $(dir)/lib$(1).$(LIBEXT)))))
-  find_include = $(strip $(firstword $(foreach dir,$(strip $(INCPATH)),$(wildcard $(dir)/$(1).h))))
-  ifneq (,$(call find_lib,m))
-    OS_LDFLAGS += -lm
-    $(info using libm: $(call find_lib,m))
-  endif
-  ifneq (,$(call find_lib,rt))
-    OS_LDFLAGS += -lrt 
-    $(info using librt: $(call find_lib,rt))
-  endif
-  ifneq (,$(call find_lib,pthread))
-    ifneq (,$(call find_include,pthread))
-      OS_CCDEFS += -DSIM_ASYNCH_IO -DUSE_READER_THREAD 
-      OS_LDFLAGS += -lpthread 
-      $(info using libpthread: $(call find_lib,pthread) $(call find_include,pthread))
-    endif
-  endif
-  ifneq (,$(call find_include,dlfcn))
-    ifneq (,$(call find_lib,dl))
-      OS_CCDEFS += -DHAVE_DLOPEN=$(LIBEXT)
-      OS_LDFLAGS += -ldl
-      $(info using libdl: $(call find_lib,dl) $(call find_include,dlfcn))
-    else
-      ifeq (BSD,$(findstring BSD,$(shell uname)))
-        OS_CCDEFS += -DHAVE_DLOPEN=so
-        $(info using libdl: $(call find_include,dlfcn))
-      endif
-    endif
-  endif
-  ifneq (,$(call find_include,pcap))
-    ifneq (,$(call find_lib,pcap))
-      ifneq ($(USE_NETWORK),) # Network support specified on the GNU make command line
-        NETWORK_CCDEFS = -DUSE_NETWORK
-        NETWORK_LDFLAGS = -lpcap
-        $(info using libpcap: $(call find_lib,pcap) $(call find_include,pcap))
-      else # default build uses dynamic libpcap
-        NETWORK_CCDEFS = -DUSE_SHARED
-        $(info using libpcap: $(call find_include,pcap))
-      endif
-    else
-      NETWORK_CCDEFS = -DUSE_SHARED
-      $(info using libpcap: $(call find_include,pcap))
-    endif
-  endif
-  ifneq (,$(call find_lib,vdeplug))
-    ifneq (,$(call find_include,libvdeplug))
-      # Provide support for vde networking
-      NETWORK_CCDEFS += -DUSE_VDE_NETWORK
-      NETWORK_LDFLAGS += -lvdeplug
-      $(info using libvdeplug: $(call find_lib,vdeplug) $(call find_include,libvdeplug))
-    endif
-  endif
-  ifneq (,$(call find_include,linux/if_tun))
-    # Provide support for Tap networking on Linux
-    NETWORK_CCDEFS += -DUSE_TAP_NETWORK
-  endif
-  ifeq (bsdtuntap,$(shell if $(TEST) -e /usr/include/net/if_tun.h -o -e /Library/Extensions/tap.kext; then echo bsdtuntap; fi))
-    # Provide support for Tap networking on BSD platforms (including OS X)
-    NETWORK_CCDEFS += -DUSE_TAP_NETWORK -DUSE_BSDTUNTAP
-  endif
-  ifneq (binexists,$(shell if $(TEST) -e BIN; then echo binexists; fi))
-    MKDIRBIN = if $(TEST) ! -e BIN; then mkdir BIN; fi
-  endif
-  NETWORK_OPT = $(NETWORK_CCDEFS)
-<<<<<<< HEAD
-  ifneq ($(USE_NETWORK),)
-    # Assume built from tcpdump.org sources with default install target
-    NETWORK_OPT = -DUSE_NETWORK -isystem /usr/local/include /usr/local/lib/libpcap.a
-=======
-  ifneq ($(USE_NETWORK),) # Network support specified on the GNU make command line
-    ifneq (USE_NETWORK,$(findstring USE_NETWORK,$(NETWORK_CCDEFS)))
-      # Look for package built from tcpdump.org sources with default install target
-      LIBPATH += /usr/local/lib
-      INCPATH += /usr/local/include
-      LIBEXTSAVE = $(LIBEXT)
-      LIBEXT = a
-      ifneq (,$(call find_lib,pcap))
-        ifneq (,$(call find_include,pcap))
-          NETWORK_OPT := -DUSE_NETWORK -isystem $(dir $(call find_include,pcap)) $(call find_lib,pcap)
-          $(info using libpcap: $(call find_lib,pcap) $(call find_include,pcap))
-        else
-          $(error using libpcap: $(call find_lib,pcap) missing pcap.h)
-        endif
-        LIBEXT = $(LIBEXTSAVE)
-      else
-        $(error missing libpcap)
-      endif
-    endif
->>>>>>> db7e04e0
-  endif
-else
-  #Win32 Environments (via MinGW32)
-  GCC = gcc
-  GCC_Path := $(dir $(shell where gcc.exe))
-  ifeq ($(NOASYNCH),)
-    ifeq (pthreads,$(shell if exist ..\pthreads\Pre-built.2\include\pthread.h echo pthreads))
-      PTHREADS_CCDEFS = -DSIM_ASYNCH_IO -DUSE_READER_THREAD -I../pthreads/Pre-built.2/include
-      PTHREADS_LDFLAGS = -lpthreadVC2 -L..\pthreads\Pre-built.2\lib
-    else
-      ifeq (pthreads,$(shell if exist $(dir $(GCC_Path))..\include\pthread.h echo pthreads))
-        PTHREADS_CCDEFS = -DSIM_ASYNCH_IO -DUSE_READER_THREAD
-        PTHREADS_LDFLAGS = -lpthread
-      endif
-    endif
-  endif
-  ifeq (pcap,$(shell if exist ..\winpcap\Wpdpack\include\pcap.h echo pcap))
-    PCAP_CCDEFS = -I../winpcap/Wpdpack/include -DUSE_SHARED
-    NETWORK_LDFLAGS = 
-    NETWORK_OPT = -DUSE_SHARED
-  else
-    ifeq (pcap,$(shell if exist $(dir $(GCC_Path))..\include\pcap.h echo pcap))
-      PCAP_CCDEFS = -DUSE_SHARED
-      NETWORK_LDFLAGS = 
-      NETWORK_OPT = -DUSE_SHARED
-    endif
-  endif
-  OS_CCDEFS =  -fms-extensions -O2 $(PTHREADS_CCDEFS) $(PCAP_CCDEFS) 
-  OS_LDFLAGS = -lm -lwsock32 -lwinmm $(PTHREADS_LDFLAGS)
-  EXE = .exe
-  ifneq (binexists,$(shell if exist BIN echo binexists))
-    MKDIRBIN = if not exist BIN mkdir BIN
-  endif
-  ifneq ($(USE_NETWORK),)
-    NETWORK_OPT = -DUSE_SHARED
-  endif
-endif
-ifneq ($(DONT_USE_ROMS),)
-  ROMS_OPT = -DDONT_USE_INTERNAL_ROM
-else
-  BUILD_ROMS = ${BIN}BuildROMs${EXE}
-endif
-
-
-CC = $(GCC) -std=c99 -U__STRICT_ANSI__ -g -I . $(OS_CCDEFS) $(ROMS_OPT)
-LDFLAGS = $(OS_LDFLAGS) $(NETWORK_LDFLAGS) 
-
-#
-# Common Libraries
-#
-BIN = BIN/
-SIM = scp.c sim_console.c sim_fio.c sim_timer.c sim_sock.c \
-	sim_tmxr.c sim_ether.c sim_tape.c sim_disk.c
-
-
-#
-# Emulator source files and compile time options
-#
-PDP1D = PDP1
-PDP1 = ${PDP1D}/pdp1_lp.c ${PDP1D}/pdp1_cpu.c ${PDP1D}/pdp1_stddev.c \
-	${PDP1D}/pdp1_sys.c ${PDP1D}/pdp1_dt.c ${PDP1D}/pdp1_drm.c \
-	${PDP1D}/pdp1_clk.c ${PDP1D}/pdp1_dcs.c
-PDP1_OPT = -I ${PDP1D}
-
-
-NOVAD = NOVA
-NOVA = ${NOVAD}/nova_sys.c ${NOVAD}/nova_cpu.c ${NOVAD}/nova_dkp.c \
-	${NOVAD}/nova_dsk.c ${NOVAD}/nova_lp.c ${NOVAD}/nova_mta.c \
-	${NOVAD}/nova_plt.c ${NOVAD}/nova_pt.c ${NOVAD}/nova_clk.c \
-	${NOVAD}/nova_tt.c ${NOVAD}/nova_tt1.c ${NOVAD}/nova_qty.c
-NOVA_OPT = -I ${NOVAD}
-
-
-ECLIPSE = ${NOVAD}/eclipse_cpu.c ${NOVAD}/eclipse_tt.c ${NOVAD}/nova_sys.c \
-	${NOVAD}/nova_dkp.c ${NOVAD}/nova_dsk.c ${NOVAD}/nova_lp.c \
-	${NOVAD}/nova_mta.c ${NOVAD}/nova_plt.c ${NOVAD}/nova_pt.c \
-	${NOVAD}/nova_clk.c ${NOVAD}/nova_tt1.c ${NOVAD}/nova_qty.c
-ECLIPSE_OPT = -I ${NOVAD} -DECLIPSE
-
-
-PDP18BD = PDP18B
-PDP18B = ${PDP18BD}/pdp18b_dt.c ${PDP18BD}/pdp18b_drm.c ${PDP18BD}/pdp18b_cpu.c \
-	${PDP18BD}/pdp18b_lp.c ${PDP18BD}/pdp18b_mt.c ${PDP18BD}/pdp18b_rf.c \
-	${PDP18BD}/pdp18b_rp.c ${PDP18BD}/pdp18b_stddev.c ${PDP18BD}/pdp18b_sys.c \
-	${PDP18BD}/pdp18b_rb.c ${PDP18BD}/pdp18b_tt1.c ${PDP18BD}/pdp18b_fpp.c
-PDP4_OPT = -DPDP4 -I ${PDP18BD}
-PDP7_OPT = -DPDP7 -I ${PDP18BD}
-PDP9_OPT = -DPDP9 -I ${PDP18BD}
-PDP15_OPT = -DPDP15 -I ${PDP18BD}
-
-
-PDP11D = PDP11
-PDP11 = ${PDP11D}/pdp11_fp.c ${PDP11D}/pdp11_cpu.c ${PDP11D}/pdp11_dz.c \
-	${PDP11D}/pdp11_cis.c ${PDP11D}/pdp11_lp.c ${PDP11D}/pdp11_rk.c \
-	${PDP11D}/pdp11_rl.c ${PDP11D}/pdp11_rp.c ${PDP11D}/pdp11_rx.c \
-	${PDP11D}/pdp11_stddev.c ${PDP11D}/pdp11_sys.c ${PDP11D}/pdp11_tc.c \
-	${PDP11D}/pdp11_tm.c ${PDP11D}/pdp11_ts.c ${PDP11D}/pdp11_io.c \
-	${PDP11D}/pdp11_rq.c ${PDP11D}/pdp11_tq.c ${PDP11D}/pdp11_pclk.c \
-	${PDP11D}/pdp11_ry.c ${PDP11D}/pdp11_pt.c ${PDP11D}/pdp11_hk.c \
-	${PDP11D}/pdp11_xq.c ${PDP11D}/pdp11_xu.c ${PDP11D}/pdp11_vh.c \
-	${PDP11D}/pdp11_rh.c ${PDP11D}/pdp11_tu.c ${PDP11D}/pdp11_cpumod.c \
-	${PDP11D}/pdp11_cr.c ${PDP11D}/pdp11_rf.c ${PDP11D}/pdp11_dl.c \
-	${PDP11D}/pdp11_ta.c ${PDP11D}/pdp11_rc.c ${PDP11D}/pdp11_kg.c \
-	${PDP11D}/pdp11_ke.c ${PDP11D}/pdp11_dc.c ${PDP11D}/pdp11_io_lib.c
-PDP11_OPT = -DVM_PDP11 -I ${PDP11D} ${NETWORK_OPT}
-
-
-VAXD = VAX
-VAX = ${VAXD}/vax_cpu.c ${VAXD}/vax_cpu1.c ${VAXD}/vax_fpa.c ${VAXD}/vax_io.c \
-	${VAXD}/vax_cis.c ${VAXD}/vax_octa.c  ${VAXD}/vax_cmode.c \
-	${VAXD}/vax_mmu.c ${VAXD}/vax_stddev.c ${VAXD}/vax_sysdev.c \
-	${VAXD}/vax_sys.c  ${VAXD}/vax_syscm.c ${VAXD}/vax_syslist.c \
-	${PDP11D}/pdp11_rl.c ${PDP11D}/pdp11_rq.c ${PDP11D}/pdp11_ts.c \
-	${PDP11D}/pdp11_dz.c ${PDP11D}/pdp11_lp.c ${PDP11D}/pdp11_tq.c \
-	${PDP11D}/pdp11_xq.c ${PDP11D}/pdp11_ry.c ${PDP11D}/pdp11_vh.c \
-	${PDP11D}/pdp11_cr.c ${PDP11D}/pdp11_io_lib.c
-VAX_OPT = -DVM_VAX -DUSE_INT64 -DUSE_ADDR64 -I ${VAXD} -I ${PDP11D} ${NETWORK_OPT}
-
-
-VAX730 = ${VAXD}/vax_cpu.c ${VAXD}/vax_cpu1.c ${VAXD}/vax_fpa.c \
-	${VAXD}/vax_cis.c ${VAXD}/vax_octa.c  ${VAXD}/vax_cmode.c \
-	${VAXD}/vax_mmu.c ${VAXD}/vax_sys.c  ${VAXD}/vax_syscm.c \
-	${VAXD}/vax730_stddev.c ${VAXD}/vax730_sys.c \
-	${VAXD}/vax730_mem.c ${VAXD}/vax730_uba.c ${VAXD}/vax730_rb.c \
-	${VAXD}/vax730_syslist.c \
-	${PDP11D}/pdp11_rl.c ${PDP11D}/pdp11_rq.c ${PDP11D}/pdp11_ts.c \
-	${PDP11D}/pdp11_dz.c ${PDP11D}/pdp11_lp.c ${PDP11D}/pdp11_tq.c \
-	${PDP11D}/pdp11_xu.c ${PDP11D}/pdp11_ry.c ${PDP11D}/pdp11_cr.c \
-	${PDP11D}/pdp11_hk.c ${PDP11D}/pdp11_io_lib.c
-VAX730_OPT = -DVM_VAX -DVAX_730 -DUSE_INT64 -DUSE_ADDR64 -I VAX -I ${PDP11D} ${NETWORK_OPT}
-
-
-VAX780 = ${VAXD}/vax_cpu.c ${VAXD}/vax_cpu1.c ${VAXD}/vax_fpa.c \
-	${VAXD}/vax_cis.c ${VAXD}/vax_octa.c  ${VAXD}/vax_cmode.c \
-	${VAXD}/vax_mmu.c ${VAXD}/vax_sys.c  ${VAXD}/vax_syscm.c \
-	${VAXD}/vax780_stddev.c ${VAXD}/vax780_sbi.c \
-	${VAXD}/vax780_mem.c ${VAXD}/vax780_uba.c ${VAXD}/vax780_mba.c \
-	${VAXD}/vax780_fload.c ${VAXD}/vax780_syslist.c \
-	${PDP11D}/pdp11_rl.c ${PDP11D}/pdp11_rq.c ${PDP11D}/pdp11_ts.c \
-	${PDP11D}/pdp11_dz.c ${PDP11D}/pdp11_lp.c ${PDP11D}/pdp11_tq.c \
-	${PDP11D}/pdp11_xu.c ${PDP11D}/pdp11_ry.c ${PDP11D}/pdp11_cr.c \
-	${PDP11D}/pdp11_rp.c ${PDP11D}/pdp11_tu.c ${PDP11D}/pdp11_hk.c \
-	${PDP11D}/pdp11_io_lib.c
-VAX780_OPT = -DVM_VAX -DVAX_780 -DUSE_INT64 -DUSE_ADDR64 -I VAX -I ${PDP11D} ${NETWORK_OPT}
-
-
-PDP10D = PDP10
-PDP10 = ${PDP10D}/pdp10_fe.c ${PDP11D}/pdp11_dz.c ${PDP10D}/pdp10_cpu.c \
-	${PDP10D}/pdp10_ksio.c ${PDP10D}/pdp10_lp20.c ${PDP10D}/pdp10_mdfp.c \
-	${PDP10D}/pdp10_pag.c ${PDP10D}/pdp10_rp.c ${PDP10D}/pdp10_sys.c \
-	${PDP10D}/pdp10_tim.c ${PDP10D}/pdp10_tu.c ${PDP10D}/pdp10_xtnd.c \
-	${PDP11D}/pdp11_pt.c ${PDP11D}/pdp11_ry.c ${PDP11D}/pdp11_xu.c \
-	${PDP11D}/pdp11_cr.c
-PDP10_OPT = -DVM_PDP10 -DUSE_INT64 -I ${PDP10D} -I ${PDP11D} ${NETWORK_OPT}
-
-
-
-PDP8D = PDP8
-PDP8 = ${PDP8D}/pdp8_cpu.c ${PDP8D}/pdp8_clk.c ${PDP8D}/pdp8_df.c \
-	${PDP8D}/pdp8_dt.c ${PDP8D}/pdp8_lp.c ${PDP8D}/pdp8_mt.c \
-	${PDP8D}/pdp8_pt.c ${PDP8D}/pdp8_rf.c ${PDP8D}/pdp8_rk.c \
-	${PDP8D}/pdp8_rx.c ${PDP8D}/pdp8_sys.c ${PDP8D}/pdp8_tt.c \
-	${PDP8D}/pdp8_ttx.c ${PDP8D}/pdp8_rl.c ${PDP8D}/pdp8_tsc.c \
-	${PDP8D}/pdp8_td.c ${PDP8D}/pdp8_ct.c ${PDP8D}/pdp8_fpp.c
-PDP8_OPT = -I ${PDP8D}
-
-
-H316D = H316
-H316 = ${H316D}/h316_stddev.c ${H316D}/h316_lp.c ${H316D}/h316_cpu.c \
-	${H316D}/h316_sys.c ${H316D}/h316_mt.c ${H316D}/h316_fhd.c \
-	${H316D}/h316_dp.c
-H316_OPT = -I ${H316D}
-
-
-HP2100D = HP2100
-HP2100 = ${HP2100D}/hp2100_stddev.c ${HP2100D}/hp2100_dp.c ${HP2100D}/hp2100_dq.c \
-	${HP2100D}/hp2100_dr.c ${HP2100D}/hp2100_lps.c ${HP2100D}/hp2100_ms.c \
-	${HP2100D}/hp2100_mt.c ${HP2100D}/hp2100_mux.c ${HP2100D}/hp2100_cpu.c \
-	${HP2100D}/hp2100_fp.c ${HP2100D}/hp2100_sys.c ${HP2100D}/hp2100_lpt.c \
-	${HP2100D}/hp2100_ipl.c ${HP2100D}/hp2100_ds.c ${HP2100D}/hp2100_cpu0.c \
-	${HP2100D}/hp2100_cpu1.c ${HP2100D}/hp2100_cpu2.c ${HP2100D}/hp2100_cpu3.c \
-	${HP2100D}/hp2100_cpu4.c ${HP2100D}/hp2100_cpu5.c ${HP2100D}/hp2100_cpu6.c \
-	${HP2100D}/hp2100_cpu7.c ${HP2100D}/hp2100_fp1.c ${HP2100D}/hp2100_baci.c \
-	${HP2100D}/hp2100_mpx.c ${HP2100D}/hp2100_pif.c
-HP2100_OPT = -DHAVE_INT64 -I ${HP2100D}
-
-
-I1401D = I1401
-I1401 = ${I1401D}/i1401_lp.c ${I1401D}/i1401_cpu.c ${I1401D}/i1401_iq.c \
-	${I1401D}/i1401_cd.c ${I1401D}/i1401_mt.c ${I1401D}/i1401_dp.c \
-	${I1401D}/i1401_sys.c
-I1401_OPT = -I ${I1401D}
-
-
-I1620D = I1620
-I1620 = ${I1620D}/i1620_cd.c ${I1620D}/i1620_dp.c ${I1620D}/i1620_pt.c \
-	${I1620D}/i1620_tty.c ${I1620D}/i1620_cpu.c ${I1620D}/i1620_lp.c \
-	${I1620D}/i1620_fp.c ${I1620D}/i1620_sys.c
-I1620_OPT = -I ${I1620D}
-
-
-I7094D = I7094
-I7094 = ${I7094D}/i7094_cpu.c ${I7094D}/i7094_cpu1.c ${I7094D}/i7094_io.c \
-	${I7094D}/i7094_cd.c ${I7094D}/i7094_clk.c ${I7094D}/i7094_com.c \
-	${I7094D}/i7094_drm.c ${I7094D}/i7094_dsk.c ${I7094D}/i7094_sys.c \
-	${I7094D}/i7094_lp.c ${I7094D}/i7094_mt.c ${I7094D}/i7094_binloader.c
-I7094_OPT = -DUSE_INT64 -I ${I7094D}
-
-
-IBM1130D = Ibm1130
-IBM1130 = ${IBM1130D}/ibm1130_cpu.c ${IBM1130D}/ibm1130_cr.c \
-	${IBM1130D}/ibm1130_disk.c ${IBM1130D}/ibm1130_stddev.c \
-	${IBM1130D}/ibm1130_sys.c ${IBM1130D}/ibm1130_gdu.c \
-	${IBM1130D}/ibm1130_gui.c ${IBM1130D}/ibm1130_prt.c \
-	${IBM1130D}/ibm1130_fmt.c ${IBM1130D}/ibm1130_ptrp.c \
-	${IBM1130D}/ibm1130_plot.c ${IBM1130D}/ibm1130_sca.c \
-	${IBM1130D}/ibm1130_t2741.c
-IBM1130_OPT = -I ${IBM1130D}
-
-
-ID16D = Interdata
-ID16 = ${ID16D}/id16_cpu.c ${ID16D}/id16_sys.c ${ID16D}/id_dp.c \
-	${ID16D}/id_fd.c ${ID16D}/id_fp.c ${ID16D}/id_idc.c ${ID16D}/id_io.c \
-	${ID16D}/id_lp.c ${ID16D}/id_mt.c ${ID16D}/id_pas.c ${ID16D}/id_pt.c \
-	${ID16D}/id_tt.c ${ID16D}/id_uvc.c ${ID16D}/id16_dboot.c ${ID16D}/id_ttp.c
-ID16_OPT = -I ${ID16D}
-
-
-ID32D = Interdata
-ID32 = ${ID32D}/id32_cpu.c ${ID32D}/id32_sys.c ${ID32D}/id_dp.c \
-	${ID32D}/id_fd.c ${ID32D}/id_fp.c ${ID32D}/id_idc.c ${ID32D}/id_io.c \
-	${ID32D}/id_lp.c ${ID32D}/id_mt.c ${ID32D}/id_pas.c ${ID32D}/id_pt.c \
-	${ID32D}/id_tt.c ${ID32D}/id_uvc.c ${ID32D}/id32_dboot.c ${ID32D}/id_ttp.c
-ID32_OPT = -I ${ID32D}
-
-
-S3D = S3
-S3 = ${S3D}/s3_cd.c ${S3D}/s3_cpu.c ${S3D}/s3_disk.c ${S3D}/s3_lp.c \
-	${S3D}/s3_pkb.c ${S3D}/s3_sys.c
-S3_OPT = -I ${S3D}
-
-
-ALTAIRD = ALTAIR
-ALTAIR = ${ALTAIRD}/altair_sio.c ${ALTAIRD}/altair_cpu.c ${ALTAIRD}/altair_dsk.c \
-	${ALTAIRD}/altair_sys.c
-ALTAIR_OPT = -I ${ALTAIRD}
-
-
-ALTAIRZ80D = AltairZ80
-ALTAIRZ80 = ${ALTAIRZ80D}/altairz80_cpu.c ${ALTAIRZ80D}/altairz80_cpu_nommu.c \
-	${ALTAIRZ80D}/altairz80_dsk.c ${ALTAIRZ80D}/disasm.c \
-	${ALTAIRZ80D}/altairz80_sio.c ${ALTAIRZ80D}/altairz80_sys.c \
-	${ALTAIRZ80D}/altairz80_hdsk.c ${ALTAIRZ80D}/altairz80_net.c \
-	${ALTAIRZ80D}/flashwriter2.c ${ALTAIRZ80D}/i86_decode.c \
-	${ALTAIRZ80D}/i86_ops.c ${ALTAIRZ80D}/i86_prim_ops.c \
-	${ALTAIRZ80D}/i8272.c ${ALTAIRZ80D}/insnsa.c ${ALTAIRZ80D}/insnsd.c \
-	${ALTAIRZ80D}/mfdc.c ${ALTAIRZ80D}/n8vem.c ${ALTAIRZ80D}/vfdhd.c \
-	${ALTAIRZ80D}/s100_disk1a.c ${ALTAIRZ80D}/s100_disk2.c ${ALTAIRZ80D}/s100_disk3.c\
-	${ALTAIRZ80D}/s100_fif.c ${ALTAIRZ80D}/s100_mdriveh.c \
-	${ALTAIRZ80D}/s100_mdsad.c ${ALTAIRZ80D}/s100_selchan.c \
-	${ALTAIRZ80D}/s100_ss1.c ${ALTAIRZ80D}/s100_64fdc.c \
-	${ALTAIRZ80D}/s100_scp300f.c ${ALTAIRZ80D}/sim_imd.c \
-	${ALTAIRZ80D}/wd179x.c ${ALTAIRZ80D}/s100_hdc1001.c \
-	${ALTAIRZ80D}/s100_if3.c ${ALTAIRZ80D}/s100_adcs6.c
-ALTAIRZ80_OPT = -I ${ALTAIRZ80D}
-
-
-GRID = GRI
-GRI = ${GRID}/gri_cpu.c ${GRID}/gri_stddev.c ${GRID}/gri_sys.c
-GRI_OPT = -I ${GRID}
-
-
-LGPD = LGP
-LGP = ${LGPD}/lgp_cpu.c ${LGPD}/lgp_stddev.c ${LGPD}/lgp_sys.c
-LGP_OPT = -I ${LGPD}
-
-
-SDSD = SDS
-SDS = ${SDSD}/sds_cpu.c ${SDSD}/sds_drm.c ${SDSD}/sds_dsk.c ${SDSD}/sds_io.c \
-	${SDSD}/sds_lp.c ${SDSD}/sds_mt.c ${SDSD}/sds_mux.c ${SDSD}/sds_rad.c \
-	${SDSD}/sds_stddev.c ${SDSD}/sds_sys.c
-SDS_OPT = -I ${SDSD}
-
-SWTPD = swtp
-SWTP = ${SWTPD}/swtp_cpu.c ${SWTPD}/swtp_dsk.c ${SWTPD}/swtp_sio.c \
-	${SWTPD}/swtp_sys.c
-SWTP_OPT = -I ${SWTPD}
-
-
-#
-# Build everything
-#
-ALL = pdp1 pdp4 pdp7 pdp8 pdp9 pdp15 pdp11 pdp10 \
-	vax vax730 vax780 nova eclipse hp2100 i1401 i1620 s3 \
-	altair altairz80 gri i7094 ibm1130 id16 \
-	id32 sds lgp h316 swtp
-
-all : ${ALL}
-
-clean :
-ifeq ($(WIN32),)
-	${RM} -r ${BIN}
-else
-	if exist BIN\*.exe del /q BIN\*.exe
-	if exist BIN rmdir BIN
-endif
-
-${BIN}BuildROMs${EXE} : 
-	${MKDIRBIN}
-ifeq (agcc,$(findstring agcc,$(firstword $(CC))))
-	gcc $(wordlist 2,1000,${CC}) sim_BuildROMs.c -o $@
-else
-	${CC} sim_BuildROMs.c -o $@
-endif
-ifeq ($(WIN32),)
-	$@
-	${RM} $@
-else
-	$(@D)\$(@F)
-	del $(@D)\$(@F)
-endif
-
-#
-# Individual builds
-#
-pdp1 : ${BIN}pdp1${EXE}
-
-${BIN}pdp1${EXE} : ${PDP1} ${SIM}
-	${MKDIRBIN}
-	${CC} ${PDP1} ${SIM} ${PDP1_OPT} -o $@ ${LDFLAGS}
-
-pdp4 : ${BIN}pdp4${EXE}
-
-${BIN}pdp4${EXE} : ${PDP18B} ${SIM}
-	${MKDIRBIN}
-	${CC} ${PDP18B} ${SIM} ${PDP4_OPT} -o $@ ${LDFLAGS}
-
-pdp7 : ${BIN}pdp7${EXE}
-
-${BIN}pdp7${EXE} : ${PDP18B} ${SIM}
-	${MKDIRBIN}
-	${CC} ${PDP18B} ${SIM} ${PDP7_OPT} -o $@ ${LDFLAGS}
-
-pdp8 : ${BIN}pdp8${EXE}
-
-${BIN}pdp8${EXE} : ${PDP8} ${SIM}
-	${MKDIRBIN}
-	${CC} ${PDP8} ${SIM} ${PDP8_OPT} -o $@ ${LDFLAGS}
-
-pdp9 : ${BIN}pdp9${EXE}
-
-${BIN}pdp9${EXE} : ${PDP18B} ${SIM}
-	${MKDIRBIN}
-	${CC} ${PDP18B} ${SIM} ${PDP9_OPT} -o $@ ${LDFLAGS}
-
-pdp15 : ${BIN}pdp15${EXE}
-
-${BIN}pdp15${EXE} : ${PDP18B} ${SIM}
-	${MKDIRBIN}
-	${CC} ${PDP18B} ${SIM} ${PDP15_OPT} -o $@ ${LDFLAGS}
-
-pdp10 : ${BIN}pdp10${EXE}
-
-${BIN}pdp10${EXE} : ${PDP10} ${SIM}
-	${MKDIRBIN}
-	${CC} ${PDP10} ${SIM} ${PDP10_OPT} -o $@ ${LDFLAGS}
-
-pdp11 : ${BIN}pdp11${EXE}
-
-${BIN}pdp11${EXE} : ${PDP11} ${SIM}
-	${MKDIRBIN}
-	${CC} ${PDP11} ${SIM} ${PDP11_OPT} -o $@ ${LDFLAGS}
-
-vax : ${BIN}vax${EXE}
-
-${BIN}vax${EXE} : ${VAX} ${SIM} ${BUILD_ROMS}
-	${MKDIRBIN}
-	${CC} ${VAX} ${SIM} ${VAX_OPT} -o $@ ${LDFLAGS}
-
-vax730 : ${BIN}vax730${EXE}
-
-${BIN}vax730${EXE} : ${VAX730} ${SIM} ${BUILD_ROMS}
-	${MKDIRBIN}
-	${CC} ${VAX730} ${SIM} ${VAX730_OPT} -o $@ ${LDFLAGS}
-
-vax780 : ${BIN}vax780${EXE}
-
-${BIN}vax780${EXE} : ${VAX780} ${SIM} ${BUILD_ROMS}
-	${MKDIRBIN}
-	${CC} ${VAX780} ${SIM} ${VAX780_OPT} -o $@ ${LDFLAGS}
-
-nova : ${BIN}nova${EXE}
-
-${BIN}nova${EXE} : ${NOVA} ${SIM}
-	${MKDIRBIN}
-	${CC} ${NOVA} ${SIM} ${NOVA_OPT} -o $@ ${LDFLAGS}
-
-eclipse : ${BIN}eclipse${EXE}
-
-${BIN}eclipse${EXE} : ${ECLIPSE} ${SIM}
-	${MKDIRBIN}
-	${CC} ${ECLIPSE} ${SIM} ${ECLIPSE_OPT} -o $@ ${LDFLAGS}
-
-h316 : ${BIN}h316${EXE}
-
-${BIN}h316${EXE} : ${H316} ${SIM}
-	${MKDIRBIN}
-	${CC} ${H316} ${SIM} ${H316_OPT} -o $@ ${LDFLAGS}
-
-hp2100 : ${BIN}hp2100${EXE}
-
-${BIN}hp2100${EXE} : ${HP2100} ${SIM}
-	${MKDIRBIN}
-	${CC} ${HP2100} ${SIM} ${HP2100_OPT} -o $@ ${LDFLAGS}
-
-i1401 : ${BIN}i1401${EXE}
-
-${BIN}i1401${EXE} : ${I1401} ${SIM}
-	${MKDIRBIN}
-	${CC} ${I1401} ${SIM} ${I1401_OPT} -o $@ ${LDFLAGS}
-
-i1620 : ${BIN}i1620${EXE}
-
-${BIN}i1620${EXE} : ${I1620} ${SIM}
-	${MKDIRBIN}
-	${CC} ${I1620} ${SIM} ${I1620_OPT} -o $@ ${LDFLAGS}
-
-i7094 : ${BIN}i7094${EXE}
-
-${BIN}i7094${EXE} : ${I7094} ${SIM}
-	${MKDIRBIN}
-	${CC} ${I7094} ${SIM} ${I7094_OPT} -o $@ ${LDFLAGS}
-
-ibm1130 : ${BIN}ibm1130${EXE}
-
-${BIN}ibm1130${EXE} : ${IBM1130}
-	${MKDIRBIN}
-	${CC} ${IBM1130} ${SIM} ${IBM1130_OPT} -o $@ ${LDFLAGS}
-
-s3 : ${BIN}s3${EXE}
-
-${BIN}s3${EXE} : ${S3} ${SIM}
-	${MKDIRBIN}
-	${CC} ${S3} ${SIM} ${S3_OPT} -o $@ ${LDFLAGS}
-
-altair : ${BIN}altair${EXE}
-
-${BIN}altair${EXE} : ${ALTAIR} ${SIM}
-	${MKDIRBIN}
-	${CC} ${ALTAIR} ${SIM} ${ALTAIR_OPT} -o $@ ${LDFLAGS}
-
-altairz80 : ${BIN}altairz80${EXE}
-
-${BIN}altairz80${EXE} : ${ALTAIRZ80} ${SIM} 
-	${MKDIRBIN}
-	${CC} ${ALTAIRZ80} ${SIM} ${ALTAIRZ80_OPT} -o $@ ${LDFLAGS}
-
-gri : ${BIN}gri${EXE}
-
-${BIN}gri${EXE} : ${GRI} ${SIM}
-	${MKDIRBIN}
-	${CC} ${GRI} ${SIM} ${GRI_OPT} -o $@ ${LDFLAGS}
-
-lgp : ${BIN}lgp${EXE}
-
-${BIN}lgp${EXE} : ${LGP} ${SIM}
-	${MKDIRBIN}
-	${CC} ${LGP} ${SIM} ${LGP_OPT} -o $@ ${LDFLAGS}
-
-id16 : ${BIN}id16${EXE}
-
-${BIN}id16${EXE} : ${ID16} ${SIM}
-	${MKDIRBIN}
-	${CC} ${ID16} ${SIM} ${ID16_OPT} -o $@ ${LDFLAGS}
-
-id32 : ${BIN}id32${EXE}
-
-${BIN}id32${EXE} : ${ID32} ${SIM}
-	${MKDIRBIN}
-	${CC} ${ID32} ${SIM} ${ID32_OPT} -o $@ ${LDFLAGS}
-
-sds : ${BIN}sds${EXE}
-
-${BIN}sds${EXE} : ${SDS} ${SIM}
-	${MKDIRBIN}
-	${CC} ${SDS} ${SIM} ${SDS_OPT} -o $@ ${LDFLAGS}
-
-swtp : ${BIN}swtp${EXE}
-
-${BIN}swtp${EXE} : ${SWTP} ${SIM}
-	${MKDIRBIN}
-	${CC} ${SWTP} ${SIM} ${SWTP_OPT} -o $@ ${LDFLAGS}
+#
+# This GMU make makefile has been tested on:
+#   Linux (x86 & Sparc)
+#   OS X
+#   Solaris (x86 & Sparc)
+#   OpenBSD
+#   NetBSD
+#   FreeBSD
+#   Windows (MinGW & cygwin)
+#   Linux x86 targeting Android (using agcc script)
+#
+# Android targeted builds should invoke GNU make with GCC=agcc on
+# the command line.
+#
+# In general, the logic below will detect and build with the available 
+# features which the host build environment provides. 
+# 
+# Dynamic loading of libpcap is the default behavior if pcap.h is
+# available at build time.  Direct calls to libpcap can be enabled
+# if GNU make is invoked with USE_NETWORK on the command line.
+#
+# Internal ROM support can be disabled if GNU make is invoked with
+# DONT_USE_ROMS=1 on the command line.
+#
+# CC Command (and platform available options).  (Poor man's autoconf)
+#
+ifeq ($(WIN32),)  #*nix Environments (&& cygwin)
+  ifeq ($(GCC),)
+    GCC = gcc
+  endif
+  ifeq (SunOS,$(shell uname))
+    TEST = /bin/test
+  else
+    TEST = test
+  endif
+  ifeq (agcc,$(findstring agcc,$(GCC))) # Android target build?
+    OS_CCDEFS = -D_GNU_SOURCE -DSIM_ASYNCH_IO
+    OS_LDFLAGS = -lm 
+  else # Non-Android Builds
+    INCPATH=/usr/include
+    LIBPATH=/usr/lib
+    OS_CCDEFS = -D_GNU_SOURCE
+    ifeq (Darwin,$(shell uname))
+      LIBEXT = dylib
+    else
+      ifeq (Linux,$(shell uname))
+        LIBEXT = so
+        ifeq (usrlib64,$(shell if $(TEST) -d /usr/lib64; then echo usrlib64; fi))
+    	  LIBPATH += /usr/lib64
+        endif
+        ifeq (lib32,$(shell if $(TEST) -d /usr/lib32; then echo lib32; fi))
+    	  LIBPATH += /usr/lib32
+        endif
+      else
+        ifeq (SunOS,$(shell uname))
+          LIBEXT = so
+          OS_LDFLAGS += -lsocket -lnsl
+          ifeq (incsfw,$(shell if $(TEST) -d /opt/sfw/include; then echo incsfw; fi))
+            INCPATH += /opt/sfw/include
+            OS_CCDEFS += -I/opt/sfw/include
+          endif
+          ifeq (libsfw,$(shell if $(TEST) -d /opt/sfw/lib; then echo libsfw; fi))
+            LIBPATH += /opt/sfw/lib
+            OS_LDFLAGS += -L/opt/sfw/lib -R/opt/sfw/lib
+          endif
+        else
+          ifeq (usrpkglib,$(shell if $(TEST) -d /usr/pkg/lib; then echo usrpkglib; fi))
+            LIBPATH += /usr/pkg/lib
+            OS_LDFLAGS += -L/usr/pkg/lib -R/usr/pkg/lib
+          endif
+          ifneq (,$(findstring NetBSD,$(shell uname))$(findstring FreeBSD,$(shell uname)))
+            LIBEXT = so
+          else
+            LIBEXT = a
+          endif
+        endif
+      endif
+    endif
+  endif
+  ifeq (cygwin,$(findstring cygwin,$(OSTYPE)))
+    OS_CCDEFS += -O2 
+  endif
+  find_lib = $(strip $(firstword $(foreach dir,$(strip $(LIBPATH)),$(wildcard $(dir)/lib$(1).$(LIBEXT)))))
+  find_include = $(strip $(firstword $(foreach dir,$(strip $(INCPATH)),$(wildcard $(dir)/$(1).h))))
+  ifneq (,$(call find_lib,m))
+    OS_LDFLAGS += -lm
+    $(info using libm: $(call find_lib,m))
+  endif
+  ifneq (,$(call find_lib,rt))
+    OS_LDFLAGS += -lrt 
+    $(info using librt: $(call find_lib,rt))
+  endif
+  ifneq (,$(call find_lib,pthread))
+    ifneq (,$(call find_include,pthread))
+      OS_CCDEFS += -DSIM_ASYNCH_IO -DUSE_READER_THREAD 
+      OS_LDFLAGS += -lpthread 
+      $(info using libpthread: $(call find_lib,pthread) $(call find_include,pthread))
+    endif
+  endif
+  ifneq (,$(call find_include,dlfcn))
+    ifneq (,$(call find_lib,dl))
+      OS_CCDEFS += -DHAVE_DLOPEN=$(LIBEXT)
+      OS_LDFLAGS += -ldl
+      $(info using libdl: $(call find_lib,dl) $(call find_include,dlfcn))
+    else
+      ifeq (BSD,$(findstring BSD,$(shell uname)))
+        OS_CCDEFS += -DHAVE_DLOPEN=so
+        $(info using libdl: $(call find_include,dlfcn))
+      endif
+    endif
+  endif
+  ifneq (,$(call find_include,pcap))
+    ifneq (,$(call find_lib,pcap))
+      ifneq ($(USE_NETWORK),) # Network support specified on the GNU make command line
+        NETWORK_CCDEFS = -DUSE_NETWORK
+        NETWORK_LDFLAGS = -lpcap
+        $(info using libpcap: $(call find_lib,pcap) $(call find_include,pcap))
+      else # default build uses dynamic libpcap
+        NETWORK_CCDEFS = -DUSE_SHARED
+        $(info using libpcap: $(call find_include,pcap))
+      endif
+    else
+      NETWORK_CCDEFS = -DUSE_SHARED
+      $(info using libpcap: $(call find_include,pcap))
+    endif
+  endif
+  ifneq (,$(call find_lib,vdeplug))
+    ifneq (,$(call find_include,libvdeplug))
+      # Provide support for vde networking
+      NETWORK_CCDEFS += -DUSE_VDE_NETWORK
+      NETWORK_LDFLAGS += -lvdeplug
+      $(info using libvdeplug: $(call find_lib,vdeplug) $(call find_include,libvdeplug))
+    endif
+  endif
+  ifneq (,$(call find_include,linux/if_tun))
+    # Provide support for Tap networking on Linux
+    NETWORK_CCDEFS += -DUSE_TAP_NETWORK
+  endif
+  ifeq (bsdtuntap,$(shell if $(TEST) -e /usr/include/net/if_tun.h -o -e /Library/Extensions/tap.kext; then echo bsdtuntap; fi))
+    # Provide support for Tap networking on BSD platforms (including OS X)
+    NETWORK_CCDEFS += -DUSE_TAP_NETWORK -DUSE_BSDTUNTAP
+  endif
+  ifneq (binexists,$(shell if $(TEST) -e BIN; then echo binexists; fi))
+    MKDIRBIN = if $(TEST) ! -e BIN; then mkdir BIN; fi
+  endif
+  NETWORK_OPT = $(NETWORK_CCDEFS)
+  ifneq ($(USE_NETWORK),) # Network support specified on the GNU make command line
+    ifneq (USE_NETWORK,$(findstring USE_NETWORK,$(NETWORK_CCDEFS)))
+      # Look for package built from tcpdump.org sources with default install target
+      LIBPATH += /usr/local/lib
+      INCPATH += /usr/local/include
+      LIBEXTSAVE = $(LIBEXT)
+      LIBEXT = a
+      ifneq (,$(call find_lib,pcap))
+        ifneq (,$(call find_include,pcap))
+          NETWORK_OPT := -DUSE_NETWORK -isystem $(dir $(call find_include,pcap)) $(call find_lib,pcap)
+          $(info using libpcap: $(call find_lib,pcap) $(call find_include,pcap))
+        else
+          $(error using libpcap: $(call find_lib,pcap) missing pcap.h)
+        endif
+        LIBEXT = $(LIBEXTSAVE)
+      else
+        $(error missing libpcap)
+      endif
+    endif
+  endif
+else
+  #Win32 Environments (via MinGW32)
+  GCC = gcc
+  GCC_Path := $(dir $(shell where gcc.exe))
+  ifeq ($(NOASYNCH),)
+    ifeq (pthreads,$(shell if exist ..\pthreads\Pre-built.2\include\pthread.h echo pthreads))
+      PTHREADS_CCDEFS = -DSIM_ASYNCH_IO -DUSE_READER_THREAD -I../pthreads/Pre-built.2/include
+      PTHREADS_LDFLAGS = -lpthreadVC2 -L..\pthreads\Pre-built.2\lib
+    else
+      ifeq (pthreads,$(shell if exist $(dir $(GCC_Path))..\include\pthread.h echo pthreads))
+        PTHREADS_CCDEFS = -DSIM_ASYNCH_IO -DUSE_READER_THREAD
+        PTHREADS_LDFLAGS = -lpthread
+      endif
+    endif
+  endif
+  ifeq (pcap,$(shell if exist ..\winpcap\Wpdpack\include\pcap.h echo pcap))
+    PCAP_CCDEFS = -I../winpcap/Wpdpack/include -DUSE_SHARED
+    NETWORK_LDFLAGS = 
+    NETWORK_OPT = -DUSE_SHARED
+  else
+    ifeq (pcap,$(shell if exist $(dir $(GCC_Path))..\include\pcap.h echo pcap))
+      PCAP_CCDEFS = -DUSE_SHARED
+      NETWORK_LDFLAGS = 
+      NETWORK_OPT = -DUSE_SHARED
+    endif
+  endif
+  OS_CCDEFS =  -fms-extensions -O2 $(PTHREADS_CCDEFS) $(PCAP_CCDEFS) 
+  OS_LDFLAGS = -lm -lwsock32 -lwinmm $(PTHREADS_LDFLAGS)
+  EXE = .exe
+  ifneq (binexists,$(shell if exist BIN echo binexists))
+    MKDIRBIN = if not exist BIN mkdir BIN
+  endif
+  ifneq ($(USE_NETWORK),)
+    NETWORK_OPT = -DUSE_SHARED
+  endif
+endif
+ifneq ($(DONT_USE_ROMS),)
+  ROMS_OPT = -DDONT_USE_INTERNAL_ROM
+else
+  BUILD_ROMS = ${BIN}BuildROMs${EXE}
+endif
+
+
+CC = $(GCC) -std=c99 -U__STRICT_ANSI__ -g -I . $(OS_CCDEFS) $(ROMS_OPT)
+LDFLAGS = $(OS_LDFLAGS) $(NETWORK_LDFLAGS) 
+
+#
+# Common Libraries
+#
+BIN = BIN/
+SIM = scp.c sim_console.c sim_fio.c sim_timer.c sim_sock.c \
+	sim_tmxr.c sim_ether.c sim_tape.c sim_disk.c
+
+
+#
+# Emulator source files and compile time options
+#
+PDP1D = PDP1
+PDP1 = ${PDP1D}/pdp1_lp.c ${PDP1D}/pdp1_cpu.c ${PDP1D}/pdp1_stddev.c \
+	${PDP1D}/pdp1_sys.c ${PDP1D}/pdp1_dt.c ${PDP1D}/pdp1_drm.c \
+	${PDP1D}/pdp1_clk.c ${PDP1D}/pdp1_dcs.c
+PDP1_OPT = -I ${PDP1D}
+
+
+NOVAD = NOVA
+NOVA = ${NOVAD}/nova_sys.c ${NOVAD}/nova_cpu.c ${NOVAD}/nova_dkp.c \
+	${NOVAD}/nova_dsk.c ${NOVAD}/nova_lp.c ${NOVAD}/nova_mta.c \
+	${NOVAD}/nova_plt.c ${NOVAD}/nova_pt.c ${NOVAD}/nova_clk.c \
+	${NOVAD}/nova_tt.c ${NOVAD}/nova_tt1.c ${NOVAD}/nova_qty.c
+NOVA_OPT = -I ${NOVAD}
+
+
+ECLIPSE = ${NOVAD}/eclipse_cpu.c ${NOVAD}/eclipse_tt.c ${NOVAD}/nova_sys.c \
+	${NOVAD}/nova_dkp.c ${NOVAD}/nova_dsk.c ${NOVAD}/nova_lp.c \
+	${NOVAD}/nova_mta.c ${NOVAD}/nova_plt.c ${NOVAD}/nova_pt.c \
+	${NOVAD}/nova_clk.c ${NOVAD}/nova_tt1.c ${NOVAD}/nova_qty.c
+ECLIPSE_OPT = -I ${NOVAD} -DECLIPSE
+
+
+PDP18BD = PDP18B
+PDP18B = ${PDP18BD}/pdp18b_dt.c ${PDP18BD}/pdp18b_drm.c ${PDP18BD}/pdp18b_cpu.c \
+	${PDP18BD}/pdp18b_lp.c ${PDP18BD}/pdp18b_mt.c ${PDP18BD}/pdp18b_rf.c \
+	${PDP18BD}/pdp18b_rp.c ${PDP18BD}/pdp18b_stddev.c ${PDP18BD}/pdp18b_sys.c \
+	${PDP18BD}/pdp18b_rb.c ${PDP18BD}/pdp18b_tt1.c ${PDP18BD}/pdp18b_fpp.c
+PDP4_OPT = -DPDP4 -I ${PDP18BD}
+PDP7_OPT = -DPDP7 -I ${PDP18BD}
+PDP9_OPT = -DPDP9 -I ${PDP18BD}
+PDP15_OPT = -DPDP15 -I ${PDP18BD}
+
+
+PDP11D = PDP11
+PDP11 = ${PDP11D}/pdp11_fp.c ${PDP11D}/pdp11_cpu.c ${PDP11D}/pdp11_dz.c \
+	${PDP11D}/pdp11_cis.c ${PDP11D}/pdp11_lp.c ${PDP11D}/pdp11_rk.c \
+	${PDP11D}/pdp11_rl.c ${PDP11D}/pdp11_rp.c ${PDP11D}/pdp11_rx.c \
+	${PDP11D}/pdp11_stddev.c ${PDP11D}/pdp11_sys.c ${PDP11D}/pdp11_tc.c \
+	${PDP11D}/pdp11_tm.c ${PDP11D}/pdp11_ts.c ${PDP11D}/pdp11_io.c \
+	${PDP11D}/pdp11_rq.c ${PDP11D}/pdp11_tq.c ${PDP11D}/pdp11_pclk.c \
+	${PDP11D}/pdp11_ry.c ${PDP11D}/pdp11_pt.c ${PDP11D}/pdp11_hk.c \
+	${PDP11D}/pdp11_xq.c ${PDP11D}/pdp11_xu.c ${PDP11D}/pdp11_vh.c \
+	${PDP11D}/pdp11_rh.c ${PDP11D}/pdp11_tu.c ${PDP11D}/pdp11_cpumod.c \
+	${PDP11D}/pdp11_cr.c ${PDP11D}/pdp11_rf.c ${PDP11D}/pdp11_dl.c \
+	${PDP11D}/pdp11_ta.c ${PDP11D}/pdp11_rc.c ${PDP11D}/pdp11_kg.c \
+	${PDP11D}/pdp11_ke.c ${PDP11D}/pdp11_dc.c ${PDP11D}/pdp11_io_lib.c
+PDP11_OPT = -DVM_PDP11 -I ${PDP11D} ${NETWORK_OPT}
+
+
+VAXD = VAX
+VAX = ${VAXD}/vax_cpu.c ${VAXD}/vax_cpu1.c ${VAXD}/vax_fpa.c ${VAXD}/vax_io.c \
+	${VAXD}/vax_cis.c ${VAXD}/vax_octa.c  ${VAXD}/vax_cmode.c \
+	${VAXD}/vax_mmu.c ${VAXD}/vax_stddev.c ${VAXD}/vax_sysdev.c \
+	${VAXD}/vax_sys.c  ${VAXD}/vax_syscm.c ${VAXD}/vax_syslist.c \
+	${PDP11D}/pdp11_rl.c ${PDP11D}/pdp11_rq.c ${PDP11D}/pdp11_ts.c \
+	${PDP11D}/pdp11_dz.c ${PDP11D}/pdp11_lp.c ${PDP11D}/pdp11_tq.c \
+	${PDP11D}/pdp11_xq.c ${PDP11D}/pdp11_ry.c ${PDP11D}/pdp11_vh.c \
+	${PDP11D}/pdp11_cr.c ${PDP11D}/pdp11_io_lib.c
+VAX_OPT = -DVM_VAX -DUSE_INT64 -DUSE_ADDR64 -I ${VAXD} -I ${PDP11D} ${NETWORK_OPT}
+
+
+VAX730 = ${VAXD}/vax_cpu.c ${VAXD}/vax_cpu1.c ${VAXD}/vax_fpa.c \
+	${VAXD}/vax_cis.c ${VAXD}/vax_octa.c  ${VAXD}/vax_cmode.c \
+	${VAXD}/vax_mmu.c ${VAXD}/vax_sys.c  ${VAXD}/vax_syscm.c \
+	${VAXD}/vax730_stddev.c ${VAXD}/vax730_sys.c \
+	${VAXD}/vax730_mem.c ${VAXD}/vax730_uba.c ${VAXD}/vax730_rb.c \
+	${VAXD}/vax730_syslist.c \
+	${PDP11D}/pdp11_rl.c ${PDP11D}/pdp11_rq.c ${PDP11D}/pdp11_ts.c \
+	${PDP11D}/pdp11_dz.c ${PDP11D}/pdp11_lp.c ${PDP11D}/pdp11_tq.c \
+	${PDP11D}/pdp11_xu.c ${PDP11D}/pdp11_ry.c ${PDP11D}/pdp11_cr.c \
+	${PDP11D}/pdp11_hk.c ${PDP11D}/pdp11_io_lib.c
+VAX730_OPT = -DVM_VAX -DVAX_730 -DUSE_INT64 -DUSE_ADDR64 -I VAX -I ${PDP11D} ${NETWORK_OPT}
+
+
+VAX780 = ${VAXD}/vax_cpu.c ${VAXD}/vax_cpu1.c ${VAXD}/vax_fpa.c \
+	${VAXD}/vax_cis.c ${VAXD}/vax_octa.c  ${VAXD}/vax_cmode.c \
+	${VAXD}/vax_mmu.c ${VAXD}/vax_sys.c  ${VAXD}/vax_syscm.c \
+	${VAXD}/vax780_stddev.c ${VAXD}/vax780_sbi.c \
+	${VAXD}/vax780_mem.c ${VAXD}/vax780_uba.c ${VAXD}/vax780_mba.c \
+	${VAXD}/vax780_fload.c ${VAXD}/vax780_syslist.c \
+	${PDP11D}/pdp11_rl.c ${PDP11D}/pdp11_rq.c ${PDP11D}/pdp11_ts.c \
+	${PDP11D}/pdp11_dz.c ${PDP11D}/pdp11_lp.c ${PDP11D}/pdp11_tq.c \
+	${PDP11D}/pdp11_xu.c ${PDP11D}/pdp11_ry.c ${PDP11D}/pdp11_cr.c \
+	${PDP11D}/pdp11_rp.c ${PDP11D}/pdp11_tu.c ${PDP11D}/pdp11_hk.c \
+	${PDP11D}/pdp11_io_lib.c
+VAX780_OPT = -DVM_VAX -DVAX_780 -DUSE_INT64 -DUSE_ADDR64 -I VAX -I ${PDP11D} ${NETWORK_OPT}
+
+
+PDP10D = PDP10
+PDP10 = ${PDP10D}/pdp10_fe.c ${PDP11D}/pdp11_dz.c ${PDP10D}/pdp10_cpu.c \
+	${PDP10D}/pdp10_ksio.c ${PDP10D}/pdp10_lp20.c ${PDP10D}/pdp10_mdfp.c \
+	${PDP10D}/pdp10_pag.c ${PDP10D}/pdp10_rp.c ${PDP10D}/pdp10_sys.c \
+	${PDP10D}/pdp10_tim.c ${PDP10D}/pdp10_tu.c ${PDP10D}/pdp10_xtnd.c \
+	${PDP11D}/pdp11_pt.c ${PDP11D}/pdp11_ry.c ${PDP11D}/pdp11_xu.c \
+	${PDP11D}/pdp11_cr.c
+PDP10_OPT = -DVM_PDP10 -DUSE_INT64 -I ${PDP10D} -I ${PDP11D} ${NETWORK_OPT}
+
+
+
+PDP8D = PDP8
+PDP8 = ${PDP8D}/pdp8_cpu.c ${PDP8D}/pdp8_clk.c ${PDP8D}/pdp8_df.c \
+	${PDP8D}/pdp8_dt.c ${PDP8D}/pdp8_lp.c ${PDP8D}/pdp8_mt.c \
+	${PDP8D}/pdp8_pt.c ${PDP8D}/pdp8_rf.c ${PDP8D}/pdp8_rk.c \
+	${PDP8D}/pdp8_rx.c ${PDP8D}/pdp8_sys.c ${PDP8D}/pdp8_tt.c \
+	${PDP8D}/pdp8_ttx.c ${PDP8D}/pdp8_rl.c ${PDP8D}/pdp8_tsc.c \
+	${PDP8D}/pdp8_td.c ${PDP8D}/pdp8_ct.c ${PDP8D}/pdp8_fpp.c
+PDP8_OPT = -I ${PDP8D}
+
+
+H316D = H316
+H316 = ${H316D}/h316_stddev.c ${H316D}/h316_lp.c ${H316D}/h316_cpu.c \
+	${H316D}/h316_sys.c ${H316D}/h316_mt.c ${H316D}/h316_fhd.c \
+	${H316D}/h316_dp.c
+H316_OPT = -I ${H316D}
+
+
+HP2100D = HP2100
+HP2100 = ${HP2100D}/hp2100_stddev.c ${HP2100D}/hp2100_dp.c ${HP2100D}/hp2100_dq.c \
+	${HP2100D}/hp2100_dr.c ${HP2100D}/hp2100_lps.c ${HP2100D}/hp2100_ms.c \
+	${HP2100D}/hp2100_mt.c ${HP2100D}/hp2100_mux.c ${HP2100D}/hp2100_cpu.c \
+	${HP2100D}/hp2100_fp.c ${HP2100D}/hp2100_sys.c ${HP2100D}/hp2100_lpt.c \
+	${HP2100D}/hp2100_ipl.c ${HP2100D}/hp2100_ds.c ${HP2100D}/hp2100_cpu0.c \
+	${HP2100D}/hp2100_cpu1.c ${HP2100D}/hp2100_cpu2.c ${HP2100D}/hp2100_cpu3.c \
+	${HP2100D}/hp2100_cpu4.c ${HP2100D}/hp2100_cpu5.c ${HP2100D}/hp2100_cpu6.c \
+	${HP2100D}/hp2100_cpu7.c ${HP2100D}/hp2100_fp1.c ${HP2100D}/hp2100_baci.c \
+	${HP2100D}/hp2100_mpx.c ${HP2100D}/hp2100_pif.c
+HP2100_OPT = -DHAVE_INT64 -I ${HP2100D}
+
+
+I1401D = I1401
+I1401 = ${I1401D}/i1401_lp.c ${I1401D}/i1401_cpu.c ${I1401D}/i1401_iq.c \
+	${I1401D}/i1401_cd.c ${I1401D}/i1401_mt.c ${I1401D}/i1401_dp.c \
+	${I1401D}/i1401_sys.c
+I1401_OPT = -I ${I1401D}
+
+
+I1620D = I1620
+I1620 = ${I1620D}/i1620_cd.c ${I1620D}/i1620_dp.c ${I1620D}/i1620_pt.c \
+	${I1620D}/i1620_tty.c ${I1620D}/i1620_cpu.c ${I1620D}/i1620_lp.c \
+	${I1620D}/i1620_fp.c ${I1620D}/i1620_sys.c
+I1620_OPT = -I ${I1620D}
+
+
+I7094D = I7094
+I7094 = ${I7094D}/i7094_cpu.c ${I7094D}/i7094_cpu1.c ${I7094D}/i7094_io.c \
+	${I7094D}/i7094_cd.c ${I7094D}/i7094_clk.c ${I7094D}/i7094_com.c \
+	${I7094D}/i7094_drm.c ${I7094D}/i7094_dsk.c ${I7094D}/i7094_sys.c \
+	${I7094D}/i7094_lp.c ${I7094D}/i7094_mt.c ${I7094D}/i7094_binloader.c
+I7094_OPT = -DUSE_INT64 -I ${I7094D}
+
+
+IBM1130D = Ibm1130
+IBM1130 = ${IBM1130D}/ibm1130_cpu.c ${IBM1130D}/ibm1130_cr.c \
+	${IBM1130D}/ibm1130_disk.c ${IBM1130D}/ibm1130_stddev.c \
+	${IBM1130D}/ibm1130_sys.c ${IBM1130D}/ibm1130_gdu.c \
+	${IBM1130D}/ibm1130_gui.c ${IBM1130D}/ibm1130_prt.c \
+	${IBM1130D}/ibm1130_fmt.c ${IBM1130D}/ibm1130_ptrp.c \
+	${IBM1130D}/ibm1130_plot.c ${IBM1130D}/ibm1130_sca.c \
+	${IBM1130D}/ibm1130_t2741.c
+IBM1130_OPT = -I ${IBM1130D}
+
+
+ID16D = Interdata
+ID16 = ${ID16D}/id16_cpu.c ${ID16D}/id16_sys.c ${ID16D}/id_dp.c \
+	${ID16D}/id_fd.c ${ID16D}/id_fp.c ${ID16D}/id_idc.c ${ID16D}/id_io.c \
+	${ID16D}/id_lp.c ${ID16D}/id_mt.c ${ID16D}/id_pas.c ${ID16D}/id_pt.c \
+	${ID16D}/id_tt.c ${ID16D}/id_uvc.c ${ID16D}/id16_dboot.c ${ID16D}/id_ttp.c
+ID16_OPT = -I ${ID16D}
+
+
+ID32D = Interdata
+ID32 = ${ID32D}/id32_cpu.c ${ID32D}/id32_sys.c ${ID32D}/id_dp.c \
+	${ID32D}/id_fd.c ${ID32D}/id_fp.c ${ID32D}/id_idc.c ${ID32D}/id_io.c \
+	${ID32D}/id_lp.c ${ID32D}/id_mt.c ${ID32D}/id_pas.c ${ID32D}/id_pt.c \
+	${ID32D}/id_tt.c ${ID32D}/id_uvc.c ${ID32D}/id32_dboot.c ${ID32D}/id_ttp.c
+ID32_OPT = -I ${ID32D}
+
+
+S3D = S3
+S3 = ${S3D}/s3_cd.c ${S3D}/s3_cpu.c ${S3D}/s3_disk.c ${S3D}/s3_lp.c \
+	${S3D}/s3_pkb.c ${S3D}/s3_sys.c
+S3_OPT = -I ${S3D}
+
+
+ALTAIRD = ALTAIR
+ALTAIR = ${ALTAIRD}/altair_sio.c ${ALTAIRD}/altair_cpu.c ${ALTAIRD}/altair_dsk.c \
+	${ALTAIRD}/altair_sys.c
+ALTAIR_OPT = -I ${ALTAIRD}
+
+
+ALTAIRZ80D = AltairZ80
+ALTAIRZ80 = ${ALTAIRZ80D}/altairz80_cpu.c ${ALTAIRZ80D}/altairz80_cpu_nommu.c \
+	${ALTAIRZ80D}/altairz80_dsk.c ${ALTAIRZ80D}/disasm.c \
+	${ALTAIRZ80D}/altairz80_sio.c ${ALTAIRZ80D}/altairz80_sys.c \
+	${ALTAIRZ80D}/altairz80_hdsk.c ${ALTAIRZ80D}/altairz80_net.c \
+	${ALTAIRZ80D}/flashwriter2.c ${ALTAIRZ80D}/i86_decode.c \
+	${ALTAIRZ80D}/i86_ops.c ${ALTAIRZ80D}/i86_prim_ops.c \
+	${ALTAIRZ80D}/i8272.c ${ALTAIRZ80D}/insnsa.c ${ALTAIRZ80D}/insnsd.c \
+	${ALTAIRZ80D}/mfdc.c ${ALTAIRZ80D}/n8vem.c ${ALTAIRZ80D}/vfdhd.c \
+	${ALTAIRZ80D}/s100_disk1a.c ${ALTAIRZ80D}/s100_disk2.c ${ALTAIRZ80D}/s100_disk3.c\
+	${ALTAIRZ80D}/s100_fif.c ${ALTAIRZ80D}/s100_mdriveh.c \
+	${ALTAIRZ80D}/s100_mdsad.c ${ALTAIRZ80D}/s100_selchan.c \
+	${ALTAIRZ80D}/s100_ss1.c ${ALTAIRZ80D}/s100_64fdc.c \
+	${ALTAIRZ80D}/s100_scp300f.c ${ALTAIRZ80D}/sim_imd.c \
+	${ALTAIRZ80D}/wd179x.c ${ALTAIRZ80D}/s100_hdc1001.c \
+	${ALTAIRZ80D}/s100_if3.c ${ALTAIRZ80D}/s100_adcs6.c
+ALTAIRZ80_OPT = -I ${ALTAIRZ80D}
+
+
+GRID = GRI
+GRI = ${GRID}/gri_cpu.c ${GRID}/gri_stddev.c ${GRID}/gri_sys.c
+GRI_OPT = -I ${GRID}
+
+
+LGPD = LGP
+LGP = ${LGPD}/lgp_cpu.c ${LGPD}/lgp_stddev.c ${LGPD}/lgp_sys.c
+LGP_OPT = -I ${LGPD}
+
+
+SDSD = SDS
+SDS = ${SDSD}/sds_cpu.c ${SDSD}/sds_drm.c ${SDSD}/sds_dsk.c ${SDSD}/sds_io.c \
+	${SDSD}/sds_lp.c ${SDSD}/sds_mt.c ${SDSD}/sds_mux.c ${SDSD}/sds_rad.c \
+	${SDSD}/sds_stddev.c ${SDSD}/sds_sys.c
+SDS_OPT = -I ${SDSD}
+
+SWTPD = swtp
+SWTP = ${SWTPD}/swtp_cpu.c ${SWTPD}/swtp_dsk.c ${SWTPD}/swtp_sio.c \
+	${SWTPD}/swtp_sys.c
+SWTP_OPT = -I ${SWTPD}
+
+
+#
+# Build everything
+#
+ALL = pdp1 pdp4 pdp7 pdp8 pdp9 pdp15 pdp11 pdp10 \
+	vax vax730 vax780 nova eclipse hp2100 i1401 i1620 s3 \
+	altair altairz80 gri i7094 ibm1130 id16 \
+	id32 sds lgp h316 swtp
+
+all : ${ALL}
+
+clean :
+ifeq ($(WIN32),)
+	${RM} -r ${BIN}
+else
+	if exist BIN\*.exe del /q BIN\*.exe
+	if exist BIN rmdir BIN
+endif
+
+${BIN}BuildROMs${EXE} : 
+	${MKDIRBIN}
+ifeq (agcc,$(findstring agcc,$(firstword $(CC))))
+	gcc $(wordlist 2,1000,${CC}) sim_BuildROMs.c -o $@
+else
+	${CC} sim_BuildROMs.c -o $@
+endif
+ifeq ($(WIN32),)
+	$@
+	${RM} $@
+else
+	$(@D)\$(@F)
+	del $(@D)\$(@F)
+endif
+
+#
+# Individual builds
+#
+pdp1 : ${BIN}pdp1${EXE}
+
+${BIN}pdp1${EXE} : ${PDP1} ${SIM}
+	${MKDIRBIN}
+	${CC} ${PDP1} ${SIM} ${PDP1_OPT} -o $@ ${LDFLAGS}
+
+pdp4 : ${BIN}pdp4${EXE}
+
+${BIN}pdp4${EXE} : ${PDP18B} ${SIM}
+	${MKDIRBIN}
+	${CC} ${PDP18B} ${SIM} ${PDP4_OPT} -o $@ ${LDFLAGS}
+
+pdp7 : ${BIN}pdp7${EXE}
+
+${BIN}pdp7${EXE} : ${PDP18B} ${SIM}
+	${MKDIRBIN}
+	${CC} ${PDP18B} ${SIM} ${PDP7_OPT} -o $@ ${LDFLAGS}
+
+pdp8 : ${BIN}pdp8${EXE}
+
+${BIN}pdp8${EXE} : ${PDP8} ${SIM}
+	${MKDIRBIN}
+	${CC} ${PDP8} ${SIM} ${PDP8_OPT} -o $@ ${LDFLAGS}
+
+pdp9 : ${BIN}pdp9${EXE}
+
+${BIN}pdp9${EXE} : ${PDP18B} ${SIM}
+	${MKDIRBIN}
+	${CC} ${PDP18B} ${SIM} ${PDP9_OPT} -o $@ ${LDFLAGS}
+
+pdp15 : ${BIN}pdp15${EXE}
+
+${BIN}pdp15${EXE} : ${PDP18B} ${SIM}
+	${MKDIRBIN}
+	${CC} ${PDP18B} ${SIM} ${PDP15_OPT} -o $@ ${LDFLAGS}
+
+pdp10 : ${BIN}pdp10${EXE}
+
+${BIN}pdp10${EXE} : ${PDP10} ${SIM}
+	${MKDIRBIN}
+	${CC} ${PDP10} ${SIM} ${PDP10_OPT} -o $@ ${LDFLAGS}
+
+pdp11 : ${BIN}pdp11${EXE}
+
+${BIN}pdp11${EXE} : ${PDP11} ${SIM}
+	${MKDIRBIN}
+	${CC} ${PDP11} ${SIM} ${PDP11_OPT} -o $@ ${LDFLAGS}
+
+vax : ${BIN}vax${EXE}
+
+${BIN}vax${EXE} : ${VAX} ${SIM} ${BUILD_ROMS}
+	${MKDIRBIN}
+	${CC} ${VAX} ${SIM} ${VAX_OPT} -o $@ ${LDFLAGS}
+
+vax730 : ${BIN}vax730${EXE}
+
+${BIN}vax730${EXE} : ${VAX730} ${SIM} ${BUILD_ROMS}
+	${MKDIRBIN}
+	${CC} ${VAX730} ${SIM} ${VAX730_OPT} -o $@ ${LDFLAGS}
+
+vax780 : ${BIN}vax780${EXE}
+
+${BIN}vax780${EXE} : ${VAX780} ${SIM} ${BUILD_ROMS}
+	${MKDIRBIN}
+	${CC} ${VAX780} ${SIM} ${VAX780_OPT} -o $@ ${LDFLAGS}
+
+nova : ${BIN}nova${EXE}
+
+${BIN}nova${EXE} : ${NOVA} ${SIM}
+	${MKDIRBIN}
+	${CC} ${NOVA} ${SIM} ${NOVA_OPT} -o $@ ${LDFLAGS}
+
+eclipse : ${BIN}eclipse${EXE}
+
+${BIN}eclipse${EXE} : ${ECLIPSE} ${SIM}
+	${MKDIRBIN}
+	${CC} ${ECLIPSE} ${SIM} ${ECLIPSE_OPT} -o $@ ${LDFLAGS}
+
+h316 : ${BIN}h316${EXE}
+
+${BIN}h316${EXE} : ${H316} ${SIM}
+	${MKDIRBIN}
+	${CC} ${H316} ${SIM} ${H316_OPT} -o $@ ${LDFLAGS}
+
+hp2100 : ${BIN}hp2100${EXE}
+
+${BIN}hp2100${EXE} : ${HP2100} ${SIM}
+	${MKDIRBIN}
+	${CC} ${HP2100} ${SIM} ${HP2100_OPT} -o $@ ${LDFLAGS}
+
+i1401 : ${BIN}i1401${EXE}
+
+${BIN}i1401${EXE} : ${I1401} ${SIM}
+	${MKDIRBIN}
+	${CC} ${I1401} ${SIM} ${I1401_OPT} -o $@ ${LDFLAGS}
+
+i1620 : ${BIN}i1620${EXE}
+
+${BIN}i1620${EXE} : ${I1620} ${SIM}
+	${MKDIRBIN}
+	${CC} ${I1620} ${SIM} ${I1620_OPT} -o $@ ${LDFLAGS}
+
+i7094 : ${BIN}i7094${EXE}
+
+${BIN}i7094${EXE} : ${I7094} ${SIM}
+	${MKDIRBIN}
+	${CC} ${I7094} ${SIM} ${I7094_OPT} -o $@ ${LDFLAGS}
+
+ibm1130 : ${BIN}ibm1130${EXE}
+
+${BIN}ibm1130${EXE} : ${IBM1130}
+	${MKDIRBIN}
+	${CC} ${IBM1130} ${SIM} ${IBM1130_OPT} -o $@ ${LDFLAGS}
+
+s3 : ${BIN}s3${EXE}
+
+${BIN}s3${EXE} : ${S3} ${SIM}
+	${MKDIRBIN}
+	${CC} ${S3} ${SIM} ${S3_OPT} -o $@ ${LDFLAGS}
+
+altair : ${BIN}altair${EXE}
+
+${BIN}altair${EXE} : ${ALTAIR} ${SIM}
+	${MKDIRBIN}
+	${CC} ${ALTAIR} ${SIM} ${ALTAIR_OPT} -o $@ ${LDFLAGS}
+
+altairz80 : ${BIN}altairz80${EXE}
+
+${BIN}altairz80${EXE} : ${ALTAIRZ80} ${SIM} 
+	${MKDIRBIN}
+	${CC} ${ALTAIRZ80} ${SIM} ${ALTAIRZ80_OPT} -o $@ ${LDFLAGS}
+
+gri : ${BIN}gri${EXE}
+
+${BIN}gri${EXE} : ${GRI} ${SIM}
+	${MKDIRBIN}
+	${CC} ${GRI} ${SIM} ${GRI_OPT} -o $@ ${LDFLAGS}
+
+lgp : ${BIN}lgp${EXE}
+
+${BIN}lgp${EXE} : ${LGP} ${SIM}
+	${MKDIRBIN}
+	${CC} ${LGP} ${SIM} ${LGP_OPT} -o $@ ${LDFLAGS}
+
+id16 : ${BIN}id16${EXE}
+
+${BIN}id16${EXE} : ${ID16} ${SIM}
+	${MKDIRBIN}
+	${CC} ${ID16} ${SIM} ${ID16_OPT} -o $@ ${LDFLAGS}
+
+id32 : ${BIN}id32${EXE}
+
+${BIN}id32${EXE} : ${ID32} ${SIM}
+	${MKDIRBIN}
+	${CC} ${ID32} ${SIM} ${ID32_OPT} -o $@ ${LDFLAGS}
+
+sds : ${BIN}sds${EXE}
+
+${BIN}sds${EXE} : ${SDS} ${SIM}
+	${MKDIRBIN}
+	${CC} ${SDS} ${SIM} ${SDS_OPT} -o $@ ${LDFLAGS}
+
+swtp : ${BIN}swtp${EXE}
+
+${BIN}swtp${EXE} : ${SWTP} ${SIM}
+	${MKDIRBIN}
+	${CC} ${SWTP} ${SIM} ${SWTP_OPT} -o $@ ${LDFLAGS}